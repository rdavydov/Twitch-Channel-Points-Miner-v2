from enum import Enum, auto


class Priority(Enum):
    ORDER = auto()
    STREAK = auto()
    DROPS = auto()
    SUBSCRIBED = auto()
    POINTS_ASCENDING = auto()
    POINTS_DESCEDING = auto()


class FollowersOrder(Enum):
    ASC = auto()
    DESC = auto()

    def __str__(self):
        return self.name


# Empty object shared between class
class Settings(object):
<<<<<<< HEAD
    __slots__ = ["logger", "streamer_settings", "enable_analytics"]
=======
    __slots__ = ["logger", "streamer_settings", "analytics"]
>>>>>>> a411ed35


class Events(Enum):
    STREAMER_ONLINE = auto()
    STREAMER_OFFLINE = auto()
    GAIN_FOR_RAID = auto()
    GAIN_FOR_CLAIM = auto()
    GAIN_FOR_WATCH = auto()
    GAIN_FOR_WATCH_STREAK = auto()
    BET_WIN = auto()
    BET_LOSE = auto()
    BET_REFUND = auto()
    BET_FILTERS = auto()
    BET_GENERAL = auto()
    BET_FAILED = auto()
    BET_START = auto()
    BONUS_CLAIM = auto()
    JOIN_RAID = auto()
    DROP_CLAIM = auto()
    DROP_STATUS = auto()

    def __str__(self):
        return self.name

    @classmethod
    def get(cls, key):
        return getattr(cls, str(key)) if str(key) in dir(cls) else None<|MERGE_RESOLUTION|>--- conflicted
+++ resolved
@@ -20,11 +20,7 @@
 
 # Empty object shared between class
 class Settings(object):
-<<<<<<< HEAD
     __slots__ = ["logger", "streamer_settings", "enable_analytics"]
-=======
-    __slots__ = ["logger", "streamer_settings", "analytics"]
->>>>>>> a411ed35
 
 
 class Events(Enum):
